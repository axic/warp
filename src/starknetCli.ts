import assert from 'assert';
import * as path from 'path';
import { execSync } from 'child_process';
import { IDeployProps, ICallOrInvokeProps, IOptionalNetwork, IDeployAccountProps } from './index';
import { logError } from './utils/errors';

export function compileCairo(
  filePath: string,
  cairoPath: string = extractCairoPath(filePath),
): { success: boolean; resultPath: string | undefined; abiPath: string | undefined } {
  assert(filePath.endsWith('.cairo'), `Attempted to compile non-cairo file ${filePath} as cairo`);
  const cairoPathRoot = filePath.slice(0, -'.cairo'.length);
  const resultPath = `${cairoPathRoot}_compiled.json`;
  const abiPath = `${cairoPathRoot}_abi.json`;
  const parameters = new Map([
    ['output', resultPath],
    ['abi', abiPath],
  ]);
  if (cairoPath !== '') {
    parameters.set('cairo_path', cairoPath);
  }
  try {
    runStarknetCompile(filePath, parameters);
    return { success: true, resultPath, abiPath };
  } catch (e) {
    if (e instanceof Error) {
      logError('Compile failed');
      return { success: false, resultPath: undefined, abiPath: undefined };
    } else {
      throw e;
    }
  }
}

const warpVenvPrefix = `PATH=${path.resolve(__dirname, '..', 'warp_venv', 'bin')}:$PATH`;

function runStarknetCompile(filePath: string, cliOptions: Map<string, string>) {
  console.log(`Running starknet compile with cairoPath ${cliOptions.get('cairo_path')}`);
  execSync(
    `${warpVenvPrefix} starknet-compile --cairo_path warp_output ${filePath} ${[
      ...cliOptions.entries(),
    ]
      .map(([key, value]) => `--${key} ${value}`)
      .join(' ')}`,
    { stdio: 'inherit' },
  );
}

export function runStarknetStatus(tx_hash: string, option: IOptionalNetwork) {
  if (option.network == undefined) {
    logError(
      `Error: Exception: feeder_gateway_url must be specified with the "status" subcommand.\nConsider passing --network or setting the STARKNET_NETWORK environment variable.`,
    );
    return;
  }

  try {
    execSync(`${warpVenvPrefix} starknet tx_status --hash ${tx_hash} --network ${option.network}`, {
      stdio: 'inherit',
    });
  } catch {
    logError('starknet tx_status failed');
  }
}

export function runStarknetDeploy(filePath: string, options: IDeployProps) {
  if (options.network == undefined) {
    logError(
      `Error: Exception: feeder_gateway_url must be specified with the "deploy" subcommand.\nConsider passing --network or setting the STARKNET_NETWORK environment variable.`,
    );
    return;
  }
  const { success, resultPath } = compileCairo(filePath, path.resolve(__dirname, '..', 'warplib'));
  if (!success) {
    logError(`Compilation of contract ${filePath} failed`);
    return;
  }

  const inputs = options.inputs ? `--inputs ${options.inputs.join(' ')}` : '';
  const account = options.account ? `--account ${options.account}` : '';

  try {
    execSync(
<<<<<<< HEAD
      `starknet deploy --contract ${resultPath} --network ${options.network} ${account} ${inputs}`,
=======
      `${warpVenvPrefix} starknet deploy --contract ${resultPath} --network ${options.network} ${inputs}`,
>>>>>>> 8b23593b
      {
        stdio: 'inherit',
      },
    );
  } catch {
    logError('starknet deploy failed');
  }
}

export function runStarknetDeployAccount(options: IDeployAccountProps) {
  if (options.wallet == undefined) {
    logError(
      `Error: AssertionError: --wallet must be specified with the "deploy_account" subcommand.`,
    );
    return;
  }
  if (options.network == undefined) {
    logError(
      `Error: Exception: feeder_gateway_url must be specified with the "deploy_account" subcommand.\nConsider passing --network or setting the STARKNET_NETWORK environment variable.`,
    );
    return;
  }

  const account = options.account ? `--account ${options.account}` : '';

  try {
    execSync(
<<<<<<< HEAD
      `starknet deploy_account --wallet ${options.wallet} --network ${options.network} ${account}`,
=======
      `${warpVenvPrefix} starknet deploy_account --wallet ${options.wallet} --network ${options.network} --account ${options.account}`,
>>>>>>> 8b23593b
      {
        stdio: 'inherit',
      },
    );
  } catch {
    logError('starknet deploy failed');
  }
}

export function runStarknetCallOrInvoke(
  filePath: string,
  isCall: boolean,
  options: ICallOrInvokeProps,
) {
  const callOrInvoke = isCall ? 'call' : 'invoke';

  if (options.network == undefined) {
    logError(
      `Error: Exception: feeder_gateway_url must be specified with the "${callOrInvoke}" subcommand.\nConsider passing --network or setting the STARKNET_NETWORK environment variable.`,
    );
    return;
  }

  const wallet = options.wallet === undefined ? '--no_wallet' : `--wallet ${options.wallet}`;
  const account = options.account ? `--account ${options.account}` : '';

  const { success, abiPath } = compileCairo(filePath, path.resolve(__dirname, '..', 'warplib'));
  if (!success) {
    logError(`Compilation of contract ${filePath} failed`);
    return;
  }

  const inputs = options.inputs ? `--inputs ${options.inputs.join(' ')}` : '';

  try {
    execSync(
<<<<<<< HEAD
      `starknet ${callOrInvoke}  --address ${options.address} --abi ${abiPath} --function ${options.function} --network ${options.network} ${wallet} ${account} ${inputs}`,
=======
      `${warpVenvPrefix} starknet ${callOrInvoke}  --address ${options.address} --abi ${abiPath} --function ${options.function} --network ${options.network} ${wallet} ${inputs}`,
>>>>>>> 8b23593b
      { stdio: 'inherit' },
    );
  } catch {
    logError(`starknet ${callOrInvoke} failed`);
  }
}

// TODO use actual path libraries rather than doing this manually
function extractCairoPath(filePath: string): string {
  return filePath.split('/').slice(0, -1).join('/');
}<|MERGE_RESOLUTION|>--- conflicted
+++ resolved
@@ -81,11 +81,7 @@
 
   try {
     execSync(
-<<<<<<< HEAD
-      `starknet deploy --contract ${resultPath} --network ${options.network} ${account} ${inputs}`,
-=======
-      `${warpVenvPrefix} starknet deploy --contract ${resultPath} --network ${options.network} ${inputs}`,
->>>>>>> 8b23593b
+      `${warpVenvPrefix} starknet deploy --contract ${resultPath} --network ${options.network} ${account} ${inputs}`,
       {
         stdio: 'inherit',
       },
@@ -113,11 +109,7 @@
 
   try {
     execSync(
-<<<<<<< HEAD
-      `starknet deploy_account --wallet ${options.wallet} --network ${options.network} ${account}`,
-=======
-      `${warpVenvPrefix} starknet deploy_account --wallet ${options.wallet} --network ${options.network} --account ${options.account}`,
->>>>>>> 8b23593b
+      `${warpVenvPrefix} starknet deploy_account --wallet ${options.wallet} --network ${options.network} ${account}`,
       {
         stdio: 'inherit',
       },
@@ -154,11 +146,7 @@
 
   try {
     execSync(
-<<<<<<< HEAD
-      `starknet ${callOrInvoke}  --address ${options.address} --abi ${abiPath} --function ${options.function} --network ${options.network} ${wallet} ${account} ${inputs}`,
-=======
-      `${warpVenvPrefix} starknet ${callOrInvoke}  --address ${options.address} --abi ${abiPath} --function ${options.function} --network ${options.network} ${wallet} ${inputs}`,
->>>>>>> 8b23593b
+      `${warpVenvPrefix} starknet ${callOrInvoke}  --address ${options.address} --abi ${abiPath} --function ${options.function} --network ${options.network} ${wallet} ${account} ${inputs}`,
       { stdio: 'inherit' },
     );
   } catch {
